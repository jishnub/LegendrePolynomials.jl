```@meta
CurrentModule = LegendrePolynomials
DocTestSetup = quote
	using LegendrePolynomials
end
```

# Introduction

Compute [Legendre polynomials](https://en.wikipedia.org/wiki/Legendre_polynomials), [Associated Legendre polynomials](https://en.wikipedia.org/wiki/Associated_Legendre_polynomials), and their derivatives using a 3-term recursion relation (Bonnet’s recursion formula).

```math
P_\ell(x) = \left((2\ell-1) x P_{\ell-1}(x) - (\ell-1)P_{\ell - 2}(x)\right)/\ell
```

Currently this package evaluates the standard polynomials that satisfy ``P_\ell(1) = 1`` and ``P_0(x) = 1``. These are normalized as

```math
\int_{-1}^1 P_m(x) P_n(x) dx = \frac{2}{2n+1} \delta_{mn}.
```

<<<<<<< HEAD
There are six main functions: 
=======
There are four main functions:
>>>>>>> ddb00f20

* [`Pl(x,l)`](@ref Pl): this evaluates the Legendre polynomial for a given degree `l` at the argument `x`. The argument needs to satisfy `-1 <= x <= 1`.
* [`collectPl(x; lmax)`](@ref collectPl): this evaluates all the polynomials for `l` lying in `0:lmax` at the argument `x`. As before the argument needs to lie in the domain of validity. Functionally this is equivalent to `Pl.(x, 0:lmax)`, except `collectPl` evaluates the result in one pass, and is therefore faster. There is also the in-place version [`collectPl!`](@ref) that uses a pre-allocated array.
* [`Plm(x, l, m)`](@ref Plm): this evaluates the associated Legendre polynomial ``P_\ell,m(x)`` at the argument ``x``. The argument needs to satisfy `-1 <= x <= 1`.
* [`collectPlm(x; m, lmax)`](@ref collectPlm): this evaluates the associated Legendre polynomials with coefficient `m` for `l = 0:lmax`. There is also an in-place version [`collectPlm!`](@ref) that uses a pre-allocated array.
* [`dnPl(x, l, n)`](@ref dnPl): this evaluates the ``n``-th derivative of the Legendre polynomial ``P_\ell(x)`` at the argument ``x``. The argument needs to satisfy `-1 <= x <= 1`.
* [`collectdnPl(x; n, lmax)`](@ref collectdnPl): this evaluates the ``n``-th derivative of all the Legendre polynomials for `l = 0:lmax`. There is also an in-place version [`collectdnPl!`](@ref) that uses a pre-allocated array.

# Quick Start

Evaluate the Legendre polynomial for one `l` at an argument`x` as `Pl(x, l)`:

```jldoctest
julia> Pl(0.5, 3)
-0.4375
```

Evaluate the associated Legendre Polynomial one `l,m` pair as `Plm(x, l, m)`:

```jldoctest
julia> Plm(0.5, 3, 2)
5.625
```

Evaluate the `n`th derivative for one `l` as `dnPl(x, l, n)`:

```jldoctest
julia> dnPl(0.5, 3, 2)
7.5
```

Evaluate all the polynomials for `l` in `0:lmax` as `collectPl(x; lmax)`

```jldoctest
julia> collectPl(0.5, lmax = 3)
4-element OffsetArray(::Vector{Float64}, 0:3) with eltype Float64 with indices 0:3:
  1.0
  0.5
 -0.125
 -0.4375
```

Evaluate all the associated Legendre Polynomials for coefficient `m` as `collectPlm(x; lmax, m)`:

```jldoctest
julia> collectPlm(0.5, lmax = 5, m = 3)
6-element OffsetArray(::Vector{Float64}, 0:5) with eltype Float64 with indices 0:5:
   0.0
   0.0
   0.0
  -9.742785792574933
 -34.099750274012266
 -42.62468784251533
```

Evaluate all the `n`th derivatives as `collectdnPl(x; lmax, n)`:

```jldoctest
julia> collectdnPl(0.5, lmax = 5, n = 3)
6-element OffsetArray(::Vector{Float64}, 0:5) with eltype Float64 with indices 0:5:
  0.0
  0.0
  0.0
 15.0
 52.5
 65.625
```

# Increase precision

The precision of the result may be changed by using arbitrary-precision types such as `BigFloat`. For example, using `Float64` arguments we obtain

```jldoctest
julia> Pl(1/3, 5)
0.33333333333333337
```

whereas using `BigFloat`, we obtain

```jldoctest
julia> Pl(big(1)/3, 5)
0.3333333333333333333333333333333333333333333333333333333333333333333333333333305
```

The precision of the latter may be altered using `setprecision`, as

```jldoctest
julia> setprecision(300) do
       Pl(big(1)/3, 5)
       end
0.33333333333333333333333333333333333333333333333333333333333333333333333333333333333333333317
```

This is particularly important to avoid overflow while computing high-order derivatives. For example:

```jldoctest
julia> dnPl(0.5, 300, 200) # Float64
NaN

julia> dnPl(big(1)/2, 300, 200) # BigFloat
1.738632750542319394663553898425873258768856732308227932150592526951212145232716e+499
```

# Reference

```@autodocs
Modules = [LegendrePolynomials]
```<|MERGE_RESOLUTION|>--- conflicted
+++ resolved
@@ -19,11 +19,7 @@
 \int_{-1}^1 P_m(x) P_n(x) dx = \frac{2}{2n+1} \delta_{mn}.
 ```
 
-<<<<<<< HEAD
 There are six main functions: 
-=======
-There are four main functions:
->>>>>>> ddb00f20
 
 * [`Pl(x,l)`](@ref Pl): this evaluates the Legendre polynomial for a given degree `l` at the argument `x`. The argument needs to satisfy `-1 <= x <= 1`.
 * [`collectPl(x; lmax)`](@ref collectPl): this evaluates all the polynomials for `l` lying in `0:lmax` at the argument `x`. As before the argument needs to lie in the domain of validity. Functionally this is equivalent to `Pl.(x, 0:lmax)`, except `collectPl` evaluates the result in one pass, and is therefore faster. There is also the in-place version [`collectPl!`](@ref) that uses a pre-allocated array.
